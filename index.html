<!DOCTYPE html>
<html lang="en" class="scroll-smooth">
  <head>
<<<<<<< HEAD
    <!--#include file="head-section.html" -->
=======
    <div w3-include-html="head-section.html"></div>
>>>>>>> ce92e6aa
    <meta charset="UTF-8" />
    <meta name="viewport" content="width=device-width, initial-scale=1.0" />
    <title>Gen AI Global</title>
    <!-- Preconnect for fonts -->
    <link rel="preconnect" href="https://fonts.googleapis.com" />
    <link rel="preconnect" href="https://fonts.gstatic.com" crossorigin />
    <link
      href="https://fonts.googleapis.com/css2?family=Inter:wght@400;500;600;700&display=swap"
      rel="stylesheet"
    />
    <!-- Tailwind via CDN with custom theme configuration. 
         We define our palette in the config script below. -->
    <script src="https://cdn.tailwindcss.com"></script>
    <script>
      tailwind.config = {
        darkMode: 'class',
        theme: {
          extend: {
            colors: {
              maroon: '#750014',
              grayish: '#8B959E',
              purple: '#B74EF7',
              black: '#000000',
              white: '#FFFFFF'
            }
          }
        }
      };
    </script>
    <!-- Custom stylesheet for overrides and layout tweaks -->
    <link rel="stylesheet" href="styles.css" />
    <link rel="stylesheet" href="style.css" />
  </head>
  <body
    class="min-h-screen bg-gradient-to-br from-gray-50 to-gray-200 dark:from-gray-900 dark:to-gray-800 text-black dark:text-white font-[Inter] antialiased"
  >
    <noscript>Your browser has JavaScript disabled; some features may not work.</noscript>
<<<<<<< HEAD
    <!--#include file="top-panel.html" -->
    <nav class="top-nav">
      <ul class="hero-nav">
          <li><a href="index.html"><img src="Isotype.png" alt="Gen AI Global Logo" class="nav-logo"></a></li>
          <li><a href="index.html" class="tab">Home</a></li>
          <li><a href="about-us.html" class="tab">About Us</a></li>
          <li><a href="community.html" class="tab">Community</a></li>
          <li><a href="events.html" class="tab">Events</a></li>
          <li><a href="resources.html" class="tab">Resources</a></li>
          <li><a href="get-involved.html" class="tab">Get Involved</a></li>
          <li><a href="spotlight.html" class="tab">Spotlight</a></li>
          <li><a href="log-in.html" class="tab">Log In</a></li>
        </ul>
      </nav>
=======
    <div w3-include-html="top-panel.html"></div>
>>>>>>> ce92e6aa

    <main>
      <!-- Hero section -->
      <header class="flex items-center justify-center pt-32 pb-20 px-4">
        <div class="text-center max-w-3xl">
          <h1
            id="hero-headline"
            class="text-4xl sm:text-5xl md:text-6xl font-extrabold mb-4 text-maroon"
          >Welcome to Gen AI Global</h1>
          <p
            id="hero-subheadline"
            class="text-lg sm:text-xl md:text-2xl text-gray-700 dark:text-gray-300 mb-8"
          >Transforming the future through artificial intelligence</p>
          <a
            id="hero-cta"
            href="get-involved.html"
            class="inline-block px-8 py-3 bg-maroon text-white rounded-full shadow-lg hover:bg-purple transition-colors duration-300"
          >Get Involved</a>
        </div>
      </header>

      <!-- Mission section -->
      <section id="mission" class="py-16 px-4">
        <div class="max-w-4xl mx-auto text-center">
          <h2 class="text-3xl font-bold mb-4 text-maroon">Our Mission</h2>
          <p id="mission-text" class="text-lg text-gray-700 dark:text-gray-300">Democratize AI knowledge across industries to foster collaboration, accelerate innovation, and drive cross-sector growth.</p>
        </div>
      </section>

      <!-- Features section -->
      <section id="features" class="py-16 px-4">
        <div
          class="max-w-6xl mx-auto grid grid-cols-1 sm:grid-cols-2 md:grid-cols-3 gap-8"
        >
          <div class="p-6 bg-white dark:bg-gray-800 rounded-lg shadow-md">
            <h3 class="text-2xl font-semibold mb-2 text-maroon">Innovation</h3>
            <p class="text-gray-700 dark:text-gray-300">Pushing the boundaries of what's possible with AI</p>
          </div>
          <div class="p-6 bg-white dark:bg-gray-800 rounded-lg shadow-md">
            <h3 class="text-2xl font-semibold mb-2 text-maroon">Global Impact</h3>
            <p class="text-gray-700 dark:text-gray-300">Creating solutions that benefit humanity worldwide</p>
          </div>
          <div class="p-6 bg-white dark:bg-gray-800 rounded-lg shadow-md">
            <h3 class="text-2xl font-semibold mb-2 text-maroon">Expertise</h3>
            <p class="text-gray-700 dark:text-gray-300">Led by industry leaders in artificial intelligence</p>
          </div>
        </div>
      </section>
    </main>

    <!-- Footer -->
    <footer
      class="bg-gray-100 dark:bg-gray-900 text-center py-6 border-t border-gray-200 dark:border-gray-700"
    >
      <p class="text-gray-600 dark:text-gray-400">
        &copy;
        <span id="year">2024</span>
        Gen AI Global. All rights reserved.
      </p>
    </footer>

    <script src="https://www.w3schools.com/lib/w3.js"></script>
    <script> w3.includeHTML(); </script>
    <script src="script.js"></script>
  </body>
</html><|MERGE_RESOLUTION|>--- conflicted
+++ resolved
@@ -1,11 +1,7 @@
 <!DOCTYPE html>
 <html lang="en" class="scroll-smooth">
   <head>
-<<<<<<< HEAD
-    <!--#include file="head-section.html" -->
-=======
-    <div w3-include-html="head-section.html"></div>
->>>>>>> ce92e6aa
+
     <meta charset="UTF-8" />
     <meta name="viewport" content="width=device-width, initial-scale=1.0" />
     <title>Gen AI Global</title>
@@ -43,24 +39,7 @@
     class="min-h-screen bg-gradient-to-br from-gray-50 to-gray-200 dark:from-gray-900 dark:to-gray-800 text-black dark:text-white font-[Inter] antialiased"
   >
     <noscript>Your browser has JavaScript disabled; some features may not work.</noscript>
-<<<<<<< HEAD
-    <!--#include file="top-panel.html" -->
-    <nav class="top-nav">
-      <ul class="hero-nav">
-          <li><a href="index.html"><img src="Isotype.png" alt="Gen AI Global Logo" class="nav-logo"></a></li>
-          <li><a href="index.html" class="tab">Home</a></li>
-          <li><a href="about-us.html" class="tab">About Us</a></li>
-          <li><a href="community.html" class="tab">Community</a></li>
-          <li><a href="events.html" class="tab">Events</a></li>
-          <li><a href="resources.html" class="tab">Resources</a></li>
-          <li><a href="get-involved.html" class="tab">Get Involved</a></li>
-          <li><a href="spotlight.html" class="tab">Spotlight</a></li>
-          <li><a href="log-in.html" class="tab">Log In</a></li>
-        </ul>
-      </nav>
-=======
-    <div w3-include-html="top-panel.html"></div>
->>>>>>> ce92e6aa
+
 
     <main>
       <!-- Hero section -->
